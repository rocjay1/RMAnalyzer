--- conflicted
+++ resolved
@@ -31,13 +31,8 @@
         - "arn:aws:iam::aws:policy/service-role/AWSLambdaBasicExecutionRole"
         
 # you can overwrite defaults here
-<<<<<<< HEAD
- stage: prd
- region: us-east-1
-=======
   stage: prd
   region: us-east-1
->>>>>>> 56c9c701
 
 # you can add statements to the Lambda function's IAM Role here
 #  iam:
